package org.gnosco.share2archivetoday

<<<<<<< HEAD
import org.gnosco.share2archivetoday.debug.*
import org.gnosco.share2archivetoday.network.ClearUrlsRulesManager
import org.gnosco.share2archivetoday.network.WebURLMatcher
=======
>>>>>>> 86639b83
import android.app.Activity
import android.content.Context
import android.content.Intent
import android.net.Uri
import android.os.Bundle
import android.util.Log
import android.widget.Toast

open class MainActivity : Activity() {
    private var clearUrlsRulesManager: ClearUrlsRulesManager? = null
    private var qrCodeScanner: QRCodeScanner? = null
    
    // Lazy initialization for components that don't need context
    private val urlExtractor: UrlExtractor by lazy { UrlExtractor() }
    private val urlCleaner: UrlCleaner by lazy { UrlCleaner() }
    private val urlOptimizer: UrlOptimizer by lazy { UrlOptimizer() }
    private val archiveUrlProcessor: ArchiveUrlProcessor by lazy { ArchiveUrlProcessor() }

    override fun onCreate(savedInstanceState: Bundle?) {
        super.onCreate(savedInstanceState)

<<<<<<< HEAD
        // Initialize debug logging
        DebugLogger.init(applicationContext)

        // Initialize ClearURLs rules manager
=======
        // Initialize components that need context
>>>>>>> 86639b83
        clearUrlsRulesManager = ClearUrlsRulesManager(applicationContext)
        qrCodeScanner = QRCodeScanner(applicationContext)

        // Test debug features (only in debug builds)
        if (BuildConfig.ENABLE_DEBUG_TESTING) {
            DebugFeatureTester.logTestResults(this)
        }

        handleShareIntent(intent)
    }

    override fun onNewIntent(intent: Intent?) {
        super.onNewIntent(intent)
        handleShareIntent(intent)
    }

    /**
     * Show a toast on first use to help users discover they can pin the app
     */
    private fun showFirstTimeToast() {
        val prefs = getSharedPreferences("share2archive_prefs", Context.MODE_PRIVATE)
        val isFirstTime = prefs.getBoolean("is_first_time", true)

        if (isFirstTime) {
            Toast.makeText(this, "Hold icon to pin to share menu", Toast.LENGTH_LONG).show()

            // Mark as no longer first time
            prefs.edit()
                .putBoolean("is_first_time", false)
                .apply()
        }
    }

    private fun handleShareIntent(intent: Intent?) {
        if (intent?.action == Intent.ACTION_SEND) {
            // Show first-time usage tip only when actually sharing
            showFirstTimeToast()

            when (intent.type) {
                "text/plain" -> {
                    intent.getStringExtra(Intent.EXTRA_TEXT)?.let { sharedText ->
                        val url = extractUrl(sharedText)

                        if (url != null) {
                            threeSteps(url)
                        } else {
                            Toast.makeText(this, "No URL found in shared text", Toast.LENGTH_SHORT).show()
                            finish()
                        }
                    }
                }
                else -> {
                    // Handle image shares
                    if (intent.type?.startsWith("image/") == true) {
                        try {
                            val imageUri = if (android.os.Build.VERSION.SDK_INT >= android.os.Build.VERSION_CODES.TIRAMISU) {
                                intent.getParcelableExtra(Intent.EXTRA_STREAM, Uri::class.java)
                            } else {
                                @Suppress("DEPRECATION")
                                intent.getParcelableExtra<Uri>(Intent.EXTRA_STREAM)
                            }

                            imageUri?.let {
                                handleImageShare(it)
                            }
                        } catch (e: Exception) {
                            Log.e("MainActivity", "Error handling image share", e)
                            Toast.makeText(this, "Share 2 Archive did not like that image", Toast.LENGTH_SHORT).show()
                            finish()
                        }
                    }
                }
            }
        }
        finish()
    }

    open fun threeSteps(url: String) {
        val processedUrl = processArchiveUrl(url)
        val cleanedUrl = handleURL(processedUrl)
        openInBrowser("https://archive.today/?run=1&url=${Uri.encode(cleanedUrl)}")
    }

    internal fun handleImageShare(imageUri: Uri) {
        try {
            val qrCodeText = qrCodeScanner?.extractQRCodeFromImage(imageUri) ?: return
            val qrUrl = extractUrl(qrCodeText)

            if (qrUrl != null) {
                threeSteps(qrUrl)
                Toast.makeText(this, "URL found in QR code", Toast.LENGTH_SHORT).show()
            } else {
                Toast.makeText(this, "No URL found in QR code image", Toast.LENGTH_SHORT).show()
                finish()
            }
        } catch (e: Exception) {
            Log.e("MainActivity", "Error processing QR code", e)
            Toast.makeText(this, "Error processing QR code", Toast.LENGTH_SHORT).show()
            finish()
        }
    }

    /**
     * Main URL handling method that combines ClearURLs rules with platform-specific optimizations
     */
    internal fun handleURL(url: String): String {

        // First clean with ClearURLs rules
        var rulesCleanedUrl = url
        if (clearUrlsRulesManager?.areRulesLoaded() == true) {
            rulesCleanedUrl = clearUrlsRulesManager!!.clearUrl(url)
        }
        rulesCleanedUrl = cleanTrackingParamsFromUrl(rulesCleanedUrl)

        // Remove anchors and text fragments
        rulesCleanedUrl = removeAnchorsAndTextFragments(rulesCleanedUrl)

        // Then apply additional platform-specific optimizations that might not are in the rules
        val result = applyPlatformSpecificOptimizations(rulesCleanedUrl)
        return result
    }

    internal fun processArchiveUrl(url: String): String {
        return archiveUrlProcessor.processArchiveUrl(url)
    }

    internal fun extractUrl(text: String): String? {
        val extractedUrl = urlExtractor.extractUrl(text)
        return if (extractedUrl != null) {
            val cleaned = cleanUrl(extractedUrl)
            cleaned
        } else {
            null
        }
    }

    // Delegating methods for backward compatibility with tests
    internal fun applyPlatformSpecificOptimizations(url: String): String {
        return urlOptimizer.applyPlatformSpecificOptimizations(url)
    }

    internal fun cleanTrackingParamsFromUrl(url: String): String {
        return urlOptimizer.cleanTrackingParamsFromUrl(url)
    }

    internal fun cleanUrl(url: String): String {
        return urlCleaner.cleanUrl(url)
    }

    internal fun removeAnchorsAndTextFragments(url: String): String {
        return urlCleaner.removeAnchorsAndTextFragments(url)
    }

    /**
     * Test method to verify anchor and text fragment removal functionality
     * This can be called for testing purposes
     */
    internal fun testAnchorAndTextFragmentRemoval() {
        val testUrls = listOf(
            "https://example.com/page#section1",
            "https://example.com/page#:~:text=some%20text%20to%20highlight",
            "https://example.com/page?param=value#anchor",
            "https://example.com/page#:~:text=highlight%20this%20text&other=param",
            "https://example.com/page#regular-anchor",
            "https://example.com/page#:~:text=complex%20text%20with%20spaces%20and%20symbols!",
            "https://example.com/page#:~:text=start,end",
            "https://example.com/page#:~:text=prefix-,text,-suffix",
            "https://example.com/page?query=value#:~:text=text%20fragment",
            "https://example.com/page" // No fragment
        )
        
        Log.d("MainActivity", "Testing anchor and text fragment removal:")
        testUrls.forEach { url ->
            val cleaned = removeAnchorsAndTextFragments(url)
            Log.d("MainActivity", "Original: $url")
            Log.d("MainActivity", "Cleaned:  $cleaned")
            Log.d("MainActivity", "---")
        }
    }

    open fun openInBrowser(url: String) {
        val browserIntent = Intent(Intent.ACTION_VIEW, Uri.parse(url))
        startActivity(browserIntent)
        finish()
    }
}<|MERGE_RESOLUTION|>--- conflicted
+++ resolved
@@ -1,11 +1,8 @@
 package org.gnosco.share2archivetoday
 
-<<<<<<< HEAD
 import org.gnosco.share2archivetoday.debug.*
 import org.gnosco.share2archivetoday.network.ClearUrlsRulesManager
 import org.gnosco.share2archivetoday.network.WebURLMatcher
-=======
->>>>>>> 86639b83
 import android.app.Activity
 import android.content.Context
 import android.content.Intent
@@ -17,7 +14,7 @@
 open class MainActivity : Activity() {
     private var clearUrlsRulesManager: ClearUrlsRulesManager? = null
     private var qrCodeScanner: QRCodeScanner? = null
-    
+
     // Lazy initialization for components that don't need context
     private val urlExtractor: UrlExtractor by lazy { UrlExtractor() }
     private val urlCleaner: UrlCleaner by lazy { UrlCleaner() }
@@ -27,14 +24,10 @@
     override fun onCreate(savedInstanceState: Bundle?) {
         super.onCreate(savedInstanceState)
 
-<<<<<<< HEAD
         // Initialize debug logging
         DebugLogger.init(applicationContext)
 
         // Initialize ClearURLs rules manager
-=======
-        // Initialize components that need context
->>>>>>> 86639b83
         clearUrlsRulesManager = ClearUrlsRulesManager(applicationContext)
         qrCodeScanner = QRCodeScanner(applicationContext)
 
@@ -141,7 +134,6 @@
      * Main URL handling method that combines ClearURLs rules with platform-specific optimizations
      */
     internal fun handleURL(url: String): String {
-
         // First clean with ClearURLs rules
         var rulesCleanedUrl = url
         if (clearUrlsRulesManager?.areRulesLoaded() == true) {
@@ -188,33 +180,6 @@
         return urlCleaner.removeAnchorsAndTextFragments(url)
     }
 
-    /**
-     * Test method to verify anchor and text fragment removal functionality
-     * This can be called for testing purposes
-     */
-    internal fun testAnchorAndTextFragmentRemoval() {
-        val testUrls = listOf(
-            "https://example.com/page#section1",
-            "https://example.com/page#:~:text=some%20text%20to%20highlight",
-            "https://example.com/page?param=value#anchor",
-            "https://example.com/page#:~:text=highlight%20this%20text&other=param",
-            "https://example.com/page#regular-anchor",
-            "https://example.com/page#:~:text=complex%20text%20with%20spaces%20and%20symbols!",
-            "https://example.com/page#:~:text=start,end",
-            "https://example.com/page#:~:text=prefix-,text,-suffix",
-            "https://example.com/page?query=value#:~:text=text%20fragment",
-            "https://example.com/page" // No fragment
-        )
-        
-        Log.d("MainActivity", "Testing anchor and text fragment removal:")
-        testUrls.forEach { url ->
-            val cleaned = removeAnchorsAndTextFragments(url)
-            Log.d("MainActivity", "Original: $url")
-            Log.d("MainActivity", "Cleaned:  $cleaned")
-            Log.d("MainActivity", "---")
-        }
-    }
-
     open fun openInBrowser(url: String) {
         val browserIntent = Intent(Intent.ACTION_VIEW, Uri.parse(url))
         startActivity(browserIntent)
