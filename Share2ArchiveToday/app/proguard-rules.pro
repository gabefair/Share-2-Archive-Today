<<<<<<< HEAD
# Only strip log calls in release builds
# Debug builds should keep all logging for debugging purposes
# This will be handled by build type specific proguard files
=======
# ========================================
# Share2ArchiveToday ProGuard Rules
# ========================================

##---------------Begin: Log Stripping ----------
# Strip all log calls in release builds
-assumenosideeffects class android.util.Log {
    public static boolean isLoggable(java.lang.String, int);
    public static int v(...);
    public static int d(...);
    public static int i(...);
    public static int w(...);
    public static int e(...);
    public static int wtf(...);
}
>>>>>>> 86639b83

##---------------Begin: General Optimization Rules ----------
-optimizationpasses 5
-dontusemixedcaseclassnames
-dontskipnonpubliclibraryclasses
-dontskipnonpubliclibraryclassmembers
-dontpreverify
-verbose
-printseeds seeds.txt
-printusage unused.txt
-printmapping mapping.txt
-optimizations !code/simplification/arithmetic,!field/*,!class/merging/*



##---------------Begin: Android Core ----------
# Keep all Android framework classes
-keep public class * extends android.app.Activity
-keep public class * extends android.app.Application
-keep public class * extends android.app.Service
-keep public class * extends android.content.BroadcastReceiver
-keep public class * extends android.content.ContentProvider
-keep public class * extends android.view.View

# Keep native methods
-keepclasseswithmembernames class * {
    native <methods>;
}

# Keep custom View constructors
-keepclasseswithmembers class * {
    public <init>(android.content.Context, android.util.AttributeSet);
}
-keepclasseswithmembers class * {
    public <init>(android.content.Context, android.util.AttributeSet, int);
}

# Keep onClick methods referenced in XML
-keepclassmembers class * extends android.content.Context {
    public void *(android.view.View);
    public void *(android.view.MenuItem);
}

# Keep Parcelable implementations
-keepclassmembers class * implements android.os.Parcelable {
    public static final ** CREATOR;
}

# Keep Serializable classes
-keepclassmembers class * implements java.io.Serializable {
    static final long serialVersionUID;
    private static final java.io.ObjectStreamField[] serialPersistentFields;
    private void writeObject(java.io.ObjectOutputStream);
    private void readObject(java.io.ObjectInputStream);
    java.lang.Object writeReplace();
    java.lang.Object readResolve();
}

# Keep enum classes
-keepclassmembers enum * {
    public static **[] values();
    public static ** valueOf(java.lang.String);
}

##---------------Begin: ViewBinding ----------
# Keep ViewBinding classes
-keep class * implements androidx.viewbinding.ViewBinding {
    public static *** bind(android.view.View);
    public static *** inflate(android.view.LayoutInflater);
    public static *** inflate(android.view.LayoutInflater, android.view.ViewGroup, boolean);
}

# Keep all generated ViewBinding classes for this app
-keep class org.gnosco.share2archivetoday.databinding.** { *; }

##---------------Begin: App-Specific Classes ----------
# Keep main activity and its internal methods (some are tested)
-keep class org.gnosco.share2archivetoday.MainActivity {
    public <init>();
    *** onCreate(android.os.Bundle);
    *** onNewIntent(android.content.Intent);
    *** handleURL(java.lang.String);
    *** extractUrl(java.lang.String);
    *** processArchiveUrl(java.lang.String);
    *** applyPlatformSpecificOptimizations(java.lang.String);
    *** cleanTrackingParamsFromUrl(java.lang.String);
    *** cleanUrl(java.lang.String);
    *** removeAnchorsAndTextFragments(java.lang.String);
    *** threeSteps(java.lang.String);
    *** openInBrowser(java.lang.String);
    *** handleImageShare(android.net.Uri);
}

# Keep ClipboardActivity
-keep class org.gnosco.share2archivetoday.ClipboardActivity {
    public <init>();
}

# Keep URL processing classes and their public methods
-keep class org.gnosco.share2archivetoday.UrlExtractor {
    public <init>();
    public *** extractUrl(...);
}

-keep class org.gnosco.share2archivetoday.UrlCleaner {
    public <init>();
    public *** cleanUrl(...);
    public *** removeAnchorsAndTextFragments(...);
}

-keep class org.gnosco.share2archivetoday.UrlOptimizer {
    public <init>();
    public *** applyPlatformSpecificOptimizations(...);
    public *** cleanTrackingParamsFromUrl(...);
}

-keep class org.gnosco.share2archivetoday.ArchiveUrlProcessor {
    public <init>();
    public *** processArchiveUrl(...);
}

-keep class org.gnosco.share2archivetoday.WebURLMatcher {
    public <init>();
    public *** *(...);
}

# Keep QR Code Scanner
-keep class org.gnosco.share2archivetoday.QRCodeScanner {
    public <init>(...);
    public *** extractQRCodeFromImage(...);
}

##---------------Begin: ClearURLs Components ----------
# Keep ClearURLs rules manager and its methods
-keep class org.gnosco.share2archivetoday.ClearUrlsRulesManager {
    public <init>(...);
    public *** clearUrl(...);
    public *** areRulesLoaded();
    public *** isValidUrlMissingProtocol(...);
}

# Keep ClearURLs provider classes
-keep class org.gnosco.share2archivetoday.clearurls.ClearUrlsProvider {
    public <init>(...);
    public *** matchURL(...);
    public *** getRules(...);
    public *** getRawRules(...);
    public *** getRedirection(...);
    public *** isCanceling();
}

-keep class org.gnosco.share2archivetoday.clearurls.ClearUrlsRulesLoader {
    public <init>(...);
    public *** loadRules(...);
    public *** buildDomainProviderMap(...);
}

-keep class org.gnosco.share2archivetoday.clearurls.ClearUrlsUrlProcessor {
    public <init>();
    public *** removeFieldsFromURL(...);
    public *** isValidUrlMissingProtocol(...);
}

# Keep data classes that might be used for JSON parsing
-keepclassmembers class org.gnosco.share2archivetoday.clearurls.** {
    public <init>();
    public <fields>;
    public <methods>;
}

##---------------Begin: Kotlin ----------
# Keep Kotlin metadata for reflection
-keep class kotlin.Metadata { *; }

# Keep Kotlin coroutines (if used)
-keepclassmembers class kotlinx.coroutines.** {
    volatile <fields>;
}

# Keep Kotlin companion objects
-keepclassmembers class * {
    public static ** Companion;
}

##---------------Begin: ZXing (Required) ----------
# Keep ZXing classes for QR code scanning
-keep class com.google.zxing.** { *; }
-keepclassmembers class com.google.zxing.** { *; }

# Specific ZXing classes that use reflection
-keep class com.google.zxing.client.result.** { *; }
-keep class com.google.zxing.common.** { *; }
-keep class com.google.zxing.qrcode.** { *; }

# Don't warn about ZXing internals
-dontwarn com.google.zxing.**

##---------------Begin: ML Kit (Optional) ----------
# Keep ML Kit classes if they exist (optional dependency)
-keep class com.google.mlkit.vision.barcode.** { *; }
-keep class com.google.mlkit.vision.common.** { *; }
-keep class com.google.android.gms.tasks.** { *; }
-keep class com.google.android.gms.common.** { *; }

# Keep ML Kit interfaces and callbacks
-keepclassmembers class * {
    @com.google.android.gms.common.annotation.KeepName *;
}

# Don't warn about missing ML Kit classes (it's optional)
-dontwarn com.google.mlkit.**
-dontwarn com.google.android.gms.**

##---------------Begin: JSON Parsing ----------
# If using Gson or other JSON libraries, keep model classes
# Keep fields for JSON serialization/deserialization
-keepclassmembers class * {
    @com.google.gson.annotations.SerializedName <fields>;
}

# Keep generic signatures for JSON parsing
-keepattributes Signature
-keepattributes *Annotation*

##---------------Begin: Debugging ----------
# Keep annotations for debugging
-keepattributes RuntimeVisibleAnnotations
-keepattributes RuntimeInvisibleAnnotations
-keepattributes RuntimeVisibleParameterAnnotations
-keepattributes RuntimeInvisibleParameterAnnotations
-keepattributes AnnotationDefault

# Keep exception information
-keepattributes Exceptions
-keepattributes InnerClasses
-keepattributes EnclosingMethod

<<<<<<< HEAD
# If you keep the line number information, uncomment this to
# hide the original source file name.
#-renamesourcefileattribute SourceFile

##---------------Begin: Chaquopy Rules ----------
# Keep Chaquopy runtime classes
-keep class com.chaquo.python.** { *; }
-keepclassmembers class com.chaquo.python.** { *; }
-keepclasseswithmembers class com.chaquo.python.** { *; }
-dontwarn com.chaquo.python.**

# Keep Python module references (important for reflection and dynamic loading)
-keepnames class ** { *; }
-keepattributes *Annotation*,Signature,InnerClasses,EnclosingMethod

# Keep ALL classes that interact with Python (VideoDownloader and PythonVideoDownloader)
-keep class org.gnosco.share2archivetoday.VideoDownloader { *; }
-keep class org.gnosco.share2archivetoday.VideoDownloader$* { *; }
-keep class org.gnosco.share2archivetoday.download.PythonVideoDownloader { *; }
-keep class org.gnosco.share2archivetoday.download.PythonVideoDownloader$* { *; }

# Keep MainActivity and its lifecycle methods (CRITICAL for app functionality)
-keep class org.gnosco.share2archivetoday.MainActivity { *; }
-keep class org.gnosco.share2archivetoday.MainActivity$* { *; }

# Specifically keep MainActivity methods that are critical for functionality
-keepclassmembers class org.gnosco.share2archivetoday.MainActivity {
    public void onCreate(android.os.Bundle);
    public void onNewIntent(android.content.Intent);
    public void handleShareIntent(android.content.Intent);
    public void threeSteps(java.lang.String);
    public void openInBrowser(java.lang.String);
    public void handleImageShare(android.net.Uri);
    public void finish();
    public java.lang.String extractUrl(java.lang.String);
    public java.lang.String handleURL(java.lang.String);
    public java.lang.String applyPlatformSpecificOptimizations(java.lang.String);
    public java.lang.String cleanTrackingParamsFromUrl(java.lang.String);
    public java.lang.String removeAnchorsAndTextFragments(java.lang.String);
    public java.lang.String cleanUrl(java.lang.String);
}

# Keep video download activity and service
-keep class org.gnosco.share2archivetoday.VideoDownloadActivity { *; }
-keep class org.gnosco.share2archivetoday.BackgroundDownloadService { *; }
-keep class org.gnosco.share2archivetoday.download.VideoDownloadActivity { *; }
-keep class org.gnosco.share2archivetoday.download.BackgroundDownloadService { *; }
-keep class org.gnosco.share2archivetoday.download.BackgroundDownloadService$* { *; }

# Keep download history and resumption activities
-keep class org.gnosco.share2archivetoday.DownloadHistoryActivity { *; }
-keep class org.gnosco.share2archivetoday.DownloadResumptionActivity { *; }

# Remove debug activities from release builds (specific methods only)
-assumenosideeffects class org.gnosco.share2archivetoday.FeatureFlagDebugActivity {
    public void onCreate(android.os.Bundle);
    public void onResume();
    public void onPause();
    public void onDestroy();
}
-assumenosideeffects class org.gnosco.share2archivetoday.debug.FeatureFlagDebugActivity {
    public void onCreate(android.os.Bundle);
    public void onResume();
    public void onPause();
    public void onDestroy();
}
-assumenosideeffects class org.gnosco.share2archivetoday.VideoDownloadTestActivity {
    public void onCreate(android.os.Bundle);
    public void onResume();
    public void onPause();
    public void onDestroy();
}
-assumenosideeffects class org.gnosco.share2archivetoday.debug.VideoDownloadTestActivity {
    public void onCreate(android.os.Bundle);
    public void onResume();
    public void onPause();
    public void onDestroy();
}
-assumenosideeffects class org.gnosco.share2archivetoday.DebugFeatureTester {
    public static void logTestResults(android.content.Context);
    public static void testFeatureFlags(android.content.Context);
}
-assumenosideeffects class org.gnosco.share2archivetoday.debug.DebugFeatureTester {
    public static void logTestResults(android.content.Context);
    public static void testFeatureFlags(android.content.Context);
}

# Prevent obfuscation of data classes used by Python - VideoDownloader
-keep class org.gnosco.share2archivetoday.VideoDownloader$VideoInfo { *; }
-keep class org.gnosco.share2archivetoday.VideoDownloader$DownloadResult { *; }
-keep class org.gnosco.share2archivetoday.VideoDownloader$BatchDownloadResult { *; }
-keep class org.gnosco.share2archivetoday.VideoDownloader$StorageInfo { *; }
-keep class org.gnosco.share2archivetoday.VideoDownloader$FileInfo { *; }
-keep class org.gnosco.share2archivetoday.VideoDownloader$CleanupResult { *; }

# Prevent obfuscation of data classes used by Python - PythonVideoDownloader
-keep class org.gnosco.share2archivetoday.PythonVideoDownloader$ProgressInfo { *; }
-keep class org.gnosco.share2archivetoday.PythonVideoDownloader$ProgressInfo$* { *; }
-keep class org.gnosco.share2archivetoday.PythonVideoDownloader$DownloadResult { *; }
-keep class org.gnosco.share2archivetoday.PythonVideoDownloader$VideoInfo { *; }
-keep class org.gnosco.share2archivetoday.download.PythonVideoDownloader$ProgressInfo { *; }
-keep class org.gnosco.share2archivetoday.download.PythonVideoDownloader$ProgressInfo$* { *; }
-keep class org.gnosco.share2archivetoday.download.PythonVideoDownloader$DownloadResult { *; }
-keep class org.gnosco.share2archivetoday.download.PythonVideoDownloader$VideoInfo { *; }

# Keep download managers and utilities
-keep class org.gnosco.share2archivetoday.DownloadHistoryManager { *; }
-keep class org.gnosco.share2archivetoday.DownloadResumptionManager { *; }
-keep class org.gnosco.share2archivetoday.NetworkMonitor { *; }
-keep class org.gnosco.share2archivetoday.PermissionManager { *; }
-keep class org.gnosco.share2archivetoday.download.DownloadHistoryManager { *; }
-keep class org.gnosco.share2archivetoday.download.DownloadHistoryManager$* { *; }
-keep class org.gnosco.share2archivetoday.download.DownloadResumptionManager { *; }
-keep class org.gnosco.share2archivetoday.download.DownloadResumptionManager$* { *; }
-keep class org.gnosco.share2archivetoday.download.VideoDownloadCoordinator { *; }
-keep class org.gnosco.share2archivetoday.download.VideoDownloadDialogManager { *; }
-keep class org.gnosco.share2archivetoday.download.DownloadOrchestrator { *; }
-keep class org.gnosco.share2archivetoday.download.DownloadPrerequisitesChecker { *; }
-keep class org.gnosco.share2archivetoday.download.DownloadResultHandler { *; }
-keep class org.gnosco.share2archivetoday.download.ProgressHandler { *; }
-keep class org.gnosco.share2archivetoday.network.NetworkMonitor { *; }
-keep class org.gnosco.share2archivetoday.utils.PermissionManager { *; }

# Keep audio processing classes
-keep class org.gnosco.share2archivetoday.AudioRemuxer { *; }
-keep class org.gnosco.share2archivetoday.AudioRemuxer$* { *; }
-keep class org.gnosco.share2archivetoday.media.AudioRemuxer { *; }
-keep class org.gnosco.share2archivetoday.media.AudioRemuxer$* { *; }

# Keep QR code scanner
-keep class org.gnosco.share2archivetoday.QRCodeScanner { *; }
-keep class org.gnosco.share2archivetoday.utils.QRCodeScanner { *; }

# Keep URL processing utilities used by MainActivity
-keep class org.gnosco.share2archivetoday.WebURLMatcher { *; }
-keep class org.gnosco.share2archivetoday.ClearUrlsRulesManager { *; }
-keep class org.gnosco.share2archivetoday.DebugLogger { *; }
-keep class org.gnosco.share2archivetoday.DebugFeatureTester { *; }
-keep class org.gnosco.share2archivetoday.QRCodeScanner { *; }
-keep class org.gnosco.share2archivetoday.network.WebURLMatcher { *; }
-keep class org.gnosco.share2archivetoday.network.ClearUrlsRulesManager { *; }
-keep class org.gnosco.share2archivetoday.debug.DebugLogger { *; }
-keep class org.gnosco.share2archivetoday.debug.DebugFeatureTester { *; }

# Keep memory manager
-keep class org.gnosco.share2archivetoday.MemoryManager { *; }
-keep class org.gnosco.share2archivetoday.MemoryManager$* { *; }

# Keep FFmpeg wrapper and media processing classes
-keep class org.gnosco.share2archivetoday.FFmpegWrapper { *; }
-keep class org.gnosco.share2archivetoday.FFmpegWrapper$* { *; }
-keep class org.gnosco.share2archivetoday.media.FFmpegWrapper { *; }
-keep class org.gnosco.share2archivetoday.media.FFmpegWrapper$* { *; }

# Keep advanced feature classes
-keep class org.gnosco.share2archivetoday.BrotliDecoder { *; }
-keep class org.gnosco.share2archivetoday.WebSocketClient { *; }
-keep class org.gnosco.share2archivetoday.AESHLSDecryptor { *; }
-keep class org.gnosco.share2archivetoday.network.BrotliDecoder { *; }
-keep class org.gnosco.share2archivetoday.network.WebSocketClient { *; }
-keep class org.gnosco.share2archivetoday.network.WebSocketClient$* { *; }
-keep class org.gnosco.share2archivetoday.crypto.AESHLSDecryptor { *; }
-keep class org.gnosco.share2archivetoday.crypto.AESHLSDecryptor$* { *; }
-keep class org.gnosco.share2archivetoday.crypto.AESCipherManager { *; }
-keep class org.gnosco.share2archivetoday.crypto.HLSKeyManager { *; }
-keep class org.gnosco.share2archivetoday.crypto.HLSManifestParser { *; }

# CRITICAL: Keep Python callback lambda interfaces
# Without this, Python callbacks to Kotlin will fail
-keep class kotlin.jvm.functions.Function1 { *; }
-keep class kotlin.jvm.functions.Function2 { *; }
-keep class kotlin.jvm.functions.Function0 { *; }
-keepclassmembers class * {
    public <methods>;
    kotlin.jvm.functions.Function1 *;
    kotlin.jvm.functions.Function2 *;
    kotlin.jvm.functions.Function0 *;
}

# Keep all Kotlin data classes that might be used by Python
-keep class * implements java.io.Serializable { *; }
-keep class * implements kotlin.jvm.internal.KObject { *; }

# Keep coroutines for async operations
-keepnames class kotlinx.coroutines.internal.MainDispatcherFactory {}
-keepnames class kotlinx.coroutines.CoroutineExceptionHandler {}
-keep class kotlinx.coroutines.** { *; }
-dontwarn kotlinx.coroutines.**

# OkHttp (used for network operations in yt-dlp and WebSocket)
-dontwarn okhttp3.**
-dontwarn okio.**
-keep class okhttp3.** { *; }
-keep class okio.** { *; }
-keepnames class okhttp3.internal.publicsuffix.PublicSuffixDatabase

# Bouncy Castle (crypto for AES-128 HLS)
-keep class org.bouncycastle.** { *; }
-dontwarn org.bouncycastle.**
-keepclassmembers class org.bouncycastle.** { *; }

# Google Brotli (compression support)
-keep class com.google.brotli.** { *; }
-dontwarn com.google.brotli.**
-keepclassmembers class com.google.brotli.** { *; }

# JSON parsing (used for Python-Kotlin communication)
-keep class org.json.** { *; }
-keepclassmembers class org.json.** { *; }

# Keep serialization attributes for data classes
-keepclassmembers class * {
    @kotlinx.serialization.Serializable <fields>;
}

# Prevent stripping of methods that Python might call via reflection
-keepclassmembers class * {
    public <methods>;
    public <fields>;
}

# Additional safety rules for Python integration
-dontwarn java.lang.Class
-dontwarn java.lang.reflect.**
-keepattributes RuntimeVisibleAnnotations,RuntimeVisibleParameterAnnotations

# Keep all utility classes (refactored into subpackages)
-keep class org.gnosco.share2archivetoday.utils.** { *; }
-keep class org.gnosco.share2archivetoday.media.** { *; }
-keep class org.gnosco.share2archivetoday.network.** { *; }
-keep class org.gnosco.share2archivetoday.crypto.** { *; }
-keep class org.gnosco.share2archivetoday.download.** { *; }
-keep class org.gnosco.share2archivetoday.debug.** { *; }

# Keep specific utility classes
-keep class org.gnosco.share2archivetoday.utils.FileProcessor { *; }
-keep class org.gnosco.share2archivetoday.utils.FileUtils { *; }
-keep class org.gnosco.share2archivetoday.utils.StorageHelper { *; }
-keep class org.gnosco.share2archivetoday.utils.NotificationHelper { *; }
-keep class org.gnosco.share2archivetoday.utils.ErrorMessageParser { *; }
-keep class org.gnosco.share2archivetoday.utils.UrlExtractor { *; }

# Keep media processing classes
-keep class org.gnosco.share2archivetoday.media.MediaStoreHelper { *; }
-keep class org.gnosco.share2archivetoday.media.VideoFormatSelector { *; }
-keep class org.gnosco.share2archivetoday.media.VideoFormatSelector$* { *; }

# Keep download history UI classes
-keep class org.gnosco.share2archivetoday.download.DownloadHistoryUIManager { *; }
-keep class org.gnosco.share2archivetoday.download.DownloadHistoryFileManager { *; }
-keep class org.gnosco.share2archivetoday.download.DownloadHistoryDialogManager { *; }
-keep class org.gnosco.share2archivetoday.download.DownloadHistoryDataManager { *; }
-keep class org.gnosco.share2archivetoday.download.DownloadsFolderOpener { *; }
-keep class org.gnosco.share2archivetoday.download.DownloadHistoryItem { *; }

# Keep all classes in the main package (safer approach for Python integration)
-keep class org.gnosco.share2archivetoday.** { *; }

# CRITICAL: Keep Activity lifecycle methods to prevent crashes
-keepclassmembers class * extends android.app.Activity {
    public void onCreate(android.os.Bundle);
    public void onResume();
    public void onPause();
    public void onDestroy();
    public void onNewIntent(android.content.Intent);
    public void finish();
}

# Keep Intent handling methods
-keepclassmembers class * {
    public void handleShareIntent(android.content.Intent);
    public void openInBrowser(java.lang.String);
}

# CRITICAL: Never remove finish() method from Activities
-keepclassmembers class * extends android.app.Activity {
    public void finish();
}

##---------------End: Chaquopy Rules ----------
=======
##---------------Begin: R8 Full Mode Compatibility ----------
# Ensure compatibility with R8 full mode
-allowaccessmodification
-repackageclasses ''
>>>>>>> 86639b83
<|MERGE_RESOLUTION|>--- conflicted
+++ resolved
@@ -1,8 +1,3 @@
-<<<<<<< HEAD
-# Only strip log calls in release builds
-# Debug builds should keep all logging for debugging purposes
-# This will be handled by build type specific proguard files
-=======
 # ========================================
 # Share2ArchiveToday ProGuard Rules
 # ========================================
@@ -18,15 +13,16 @@
     public static int e(...);
     public static int wtf(...);
 }
->>>>>>> 86639b83
 
 ##---------------Begin: General Optimization Rules ----------
+# Remove all debugging info from all classes
 -optimizationpasses 5
 -dontusemixedcaseclassnames
 -dontskipnonpubliclibraryclasses
 -dontskipnonpubliclibraryclassmembers
 -dontpreverify
 -verbose
+-dump class_files.txt
 -printseeds seeds.txt
 -printusage unused.txt
 -printmapping mapping.txt
@@ -93,6 +89,15 @@
 
 # Keep all generated ViewBinding classes for this app
 -keep class org.gnosco.share2archivetoday.databinding.** { *; }
+
+# Keep ML Kit classes if they exist (for reflection)
+-keep class com.google.mlkit.vision.barcode.BarcodeScanning { *; }
+-keep class com.google.mlkit.vision.barcode.BarcodeScannerOptions { *; }
+-keep class com.google.mlkit.vision.barcode.BarcodeScanner { *; }
+-keep class com.google.mlkit.vision.barcode.common.Barcode { *; }
+-keep class com.google.mlkit.vision.common.InputImage { *; }
+-keep class com.google.android.gms.tasks.Tasks { *; }
+-keep class com.google.android.gms.tasks.Task { *; }
 
 ##---------------Begin: App-Specific Classes ----------
 # Keep main activity and its internal methods (some are tested)
@@ -213,50 +218,6 @@
 -keep class com.google.zxing.common.** { *; }
 -keep class com.google.zxing.qrcode.** { *; }
 
-# Don't warn about ZXing internals
--dontwarn com.google.zxing.**
-
-##---------------Begin: ML Kit (Optional) ----------
-# Keep ML Kit classes if they exist (optional dependency)
--keep class com.google.mlkit.vision.barcode.** { *; }
--keep class com.google.mlkit.vision.common.** { *; }
--keep class com.google.android.gms.tasks.** { *; }
--keep class com.google.android.gms.common.** { *; }
-
-# Keep ML Kit interfaces and callbacks
--keepclassmembers class * {
-    @com.google.android.gms.common.annotation.KeepName *;
-}
-
-# Don't warn about missing ML Kit classes (it's optional)
--dontwarn com.google.mlkit.**
--dontwarn com.google.android.gms.**
-
-##---------------Begin: JSON Parsing ----------
-# If using Gson or other JSON libraries, keep model classes
-# Keep fields for JSON serialization/deserialization
--keepclassmembers class * {
-    @com.google.gson.annotations.SerializedName <fields>;
-}
-
-# Keep generic signatures for JSON parsing
--keepattributes Signature
--keepattributes *Annotation*
-
-##---------------Begin: Debugging ----------
-# Keep annotations for debugging
--keepattributes RuntimeVisibleAnnotations
--keepattributes RuntimeInvisibleAnnotations
--keepattributes RuntimeVisibleParameterAnnotations
--keepattributes RuntimeInvisibleParameterAnnotations
--keepattributes AnnotationDefault
-
-# Keep exception information
--keepattributes Exceptions
--keepattributes InnerClasses
--keepattributes EnclosingMethod
-
-<<<<<<< HEAD
 # If you keep the line number information, uncomment this to
 # hide the original source file name.
 #-renamesourcefileattribute SourceFile
@@ -536,10 +497,4 @@
     public void finish();
 }
 
-##---------------End: Chaquopy Rules ----------
-=======
-##---------------Begin: R8 Full Mode Compatibility ----------
-# Ensure compatibility with R8 full mode
--allowaccessmodification
--repackageclasses ''
->>>>>>> 86639b83
+##---------------End: Chaquopy Rules ----------